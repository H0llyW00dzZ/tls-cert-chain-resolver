--- conflicted
+++ resolved
@@ -10,9 +10,5 @@
 
 require (
 	github.com/inconshreveable/mousetrap v1.1.0 // indirect
-<<<<<<< HEAD
-	github.com/spf13/pflag v1.0.10 // indirect
-=======
 	github.com/spf13/pflag v1.0.9 // indirect
->>>>>>> 2d084345
 )